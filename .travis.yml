--- conflicted
+++ resolved
@@ -1,7 +1,6 @@
 language: csharp
 mono: none
 dotnet: 2.0.0
-<<<<<<< HEAD
 script:
   - dotnet restore
   - dotnet build ./Wobble
@@ -9,16 +8,6 @@
  - wget https://raw.githubusercontent.com/Swan/travis-ci-discord-webhook/master/send.sh
  - chmod +x send.sh
  - ./send.sh success $WEBHOOK_URL
-=======
-install:
-- dotnet restore
-script:
- - dotnet build ./Wobble/Wobble.csproj
- after_success:
-  - wget https://raw.githubusercontent.com/Swan/travis-ci-discord-webhook/master/send.sh
-  - chmod +x send.sh
-  - ./send.sh success $WEBHOOK_URL
->>>>>>> d5280d1d
 after_failure:
  - wget https://raw.githubusercontent.com/Swan/travis-ci-discord-webhook/master/send.sh
  - chmod +x send.sh
